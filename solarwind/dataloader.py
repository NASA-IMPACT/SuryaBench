--- conflicted
+++ resolved
@@ -184,13 +184,8 @@
         base_dictionary, metadata = super().__getitem__(idx=idx)
 
         # We now add the flare intensity label
-<<<<<<< HEAD
         target = torch.tensor(self.df_valid_indices.iloc[idx]["V"])
         base_dictionary['target'] = target
         base_dictionary['ds_time']= self.df_valid_indices.index[idx]
-=======
-        base_dictionary["target"] = self.df_valid_indices.iloc[idx]["V"]
-        base_dictionary["ds_time"] = self.df_valid_indices.index[idx]
->>>>>>> acc0f407
 
         return base_dictionary, metadata